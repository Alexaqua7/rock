import random
import pandas as pd
import numpy as np
import os
import re
import glob
import cv2
import timm
import wandb

import torch
import torch.nn as nn
import torch.optim as optim
from torch.utils.data import Dataset, DataLoader

import albumentations as A
from albumentations.pytorch.transforms import ToTensorV2
from albumentations.core.transforms_interface import ImageOnlyTransform
from collections import Counter
from sklearn.model_selection import train_test_split
from sklearn import preprocessing
from sklearn.metrics import f1_score
from tqdm.auto import tqdm
import matplotlib.pyplot as plt
import seaborn as sns
from sklearn.metrics import confusion_matrix, f1_score, classification_report
from torch.optim.lr_scheduler import SequentialLR, LinearLR, CosineAnnealingLR
import torch.nn.functional as F
from loss import FocalLoss, weighted_normalized_CrossEntropyLoss, CenterLoss, CombinedLoss
import warnings
import json
from PIL import Image
import platform
import socket
<<<<<<< HEAD
import getpass
from torch.amp import autocast, GradScaler
=======
import uuid
import getpass
>>>>>>> 5eff7c49

warnings.filterwarnings(action='ignore')

CFG = {
<<<<<<< HEAD
    'IMG_SIZE': 224,
    'EPOCHS': 15,
    'LEARNING_RATE': 3e-4,
    'BATCH_SIZE': 32,
=======
    'IMG_SIZE': 384,
    'EPOCHS': 18,
    'WARM_UP': 3, 
    'LEARNING_RATE': 3e-6,
    'BATCH_SIZE': 16,
    'ACCUMULATION_STEPS': 4,
>>>>>>> 5eff7c49
    'SEED': 41
}

def seed_everything(seed):
    random.seed(seed)
    os.environ['PYTHONHASHSEED'] = str(seed)
    np.random.seed(seed)
    torch.manual_seed(seed)
    torch.cuda.manual_seed(seed)
    torch.backends.cudnn.deterministic = True
    torch.backends.cudnn.benchmark = False

class PadSquare(ImageOnlyTransform):
    def __init__(self, border_mode=0, value=0, always_apply=False, p=1.0):
        super().__init__(always_apply=always_apply, p=p)
        self.border_mode = border_mode
        self.value = value

    def apply(self, image, **params):
        h, w, c = image.shape
        max_dim = max(h, w)
        pad_h = max_dim - h
        pad_w = max_dim - w
        top = pad_h // 2
        bottom = pad_h - top
        left = pad_w // 2
        right = pad_w - left
        image = cv2.copyMakeBorder(image, top, bottom, left, right, cv2.BORDER_CONSTANT, value=self.value)
        return image

    def get_transform_init_args_names(self):
        return ("border_mode", "value", "p")
    
    def __str__(self):
        return f"PadSquare(p={self.p}, border_mode={self.border_mode}, value={self.value})"

class RandomCenterCrop(ImageOnlyTransform):
    def __init__(self, min_size=75, max_size=200, always_apply=False, p=1.0):
        # 명시적으로 p 값 전달
        super(RandomCenterCrop, self).__init__(always_apply=always_apply, p=p)
        self.min_size = min_size
        self.max_size = max_size
        # 초기화 시 p 값 확인
    
    def apply(self, img, **params):
        h = np.random.randint(self.min_size, self.max_size)
        w = np.random.randint(self.min_size, self.max_size)
        crop = A.CenterCrop(height=h, width=w, pad_if_needed=True, p=1)
        return crop(image=img)['image']
    
    def get_transform_init_args_names(self):
        return ("min_size", "max_size", "p")
    
    def __str__(self):
        return f"RandomCenterCrop(p={self.p}, min_size={self.min_size}, max_size={self.max_size})"

class CustomDataset(Dataset):
    def __init__(self, img_path_list, label_list, transforms=None, save_images=False):
        self.img_path_list = img_path_list
        self.label_list = label_list
        self.transforms = transforms
        self.save_images = save_images

    def __getitem__(self, index):
        img_path = self.img_path_list[index]
        image = cv2.imread(img_path)
        if self.transforms is not None:
            transformed = self.transforms(image=image)
            image = transformed['image']

            if self.save_images:
                self.save_image(transformed, index)

        if self.label_list is not None:
            label = self.label_list[index]
            return image, label
        else:
            return image
        
    def __len__(self):
        return len(self.img_path_list)
    
    def save_image(self, transformed, index):
        # 텐서인 경우
        save_img = transformed['image']
        save_img = cv2.cvtColor(save_img, cv2.COLOR_BGR2RGB)
        if isinstance(save_img, torch.Tensor):
            img_np = save_img.permute(1, 2, 0).cpu().numpy()  # (C, H, W) → (H, W, C)
            img_np = np.clip(img_np * 255.0, 0, 255).astype(np.uint8)  # [0,1] → [0,255] 후 uint8
        else:
            img_np = transformed['image']
            if img_np.dtype != np.uint8:
                img_np = np.clip(img_np, 0, 255).astype(np.uint8)

        output_dir = "./saved_images"
        os.makedirs(output_dir, exist_ok=True)
        save_path = os.path.join(output_dir, f'transformed_image_{index}.jpg')
        img_bgr = cv2.cvtColor(img_np, cv2.COLOR_RGB2BGR)
        cv2.imwrite(save_path, img_bgr)
        print(f"변환된 이미지 저장 완료: {save_path}")

def train(model, optimizer, train_loader, val_loader, scheduler, device, class_names, best_score=0, cur_epoch=1, experiment_name="base", folder_path = "base", class_counts=None, accumulation_steps=1):
    model.to(device)
<<<<<<< HEAD
    criterion = weighted_normalized_CrossEntropyLoss(return_weights=False).to(device)
=======

    label_smoothing = 0.1
    factor = 1
    criterion = weighted_normalized_CrossEntropyLoss(class_counts=class_counts, return_weights=False, label_smoothing=label_smoothing, factor=factor).to(device)

    config_path = os.path.join(folder_path, "config.json")

    # 1. config 파일 불러오기
    with open(config_path, 'r') as f:
        config = json.load(f)

    # 2. loss 이름 및 class weight 추가
    weights = weighted_normalized_CrossEntropyLoss(class_counts, return_weights=True).to(device)
    config['train']['loss'] = {
        'name': weighted_normalized_CrossEntropyLoss.__name__,
        'label_smoothing': label_smoothing,
        'factor': factor,
        'class_weights': {k: round(v, 6) for k, v in zip(class_counts.keys(), weights.tolist())}
    }

    # 3. 수정된 config 다시 저장
    with open(config_path, 'w') as f:
        json.dump(config, f, indent=4)

>>>>>>> 5eff7c49
    
    best_model = None
    save_path = os.path.join(folder_path, f"{experiment_name}-best.pth")

    for epoch in range(cur_epoch, CFG['EPOCHS'] + 1):
        model.train()
        train_loss = []
        optimizer.zero_grad()
        progress_bar = tqdm(enumerate(iter(train_loader)), total=len(train_loader), desc=f"Epoch {epoch}/{CFG['EPOCHS']}")
        for step, (imgs, labels) in progress_bar:
            imgs = imgs.float().to(device)
            labels = labels.to(device).long()

            output = model(imgs)
            loss = criterion(output, labels)
            loss = loss / accumulation_steps
            loss.backward()
            if (step+1) % accumulation_steps == 0 or (step+1) == len(train_loader):
                optimizer.step()
                optimizer.zero_grad()

            train_loss.append(loss.item())
            progress_bar.set_postfix(loss=loss.item() * accumulation_steps)

        _val_loss, _val_score, class_f1_dict, wandb_cm = validation(model, criterion, val_loader, device, class_names)

        log_data = {
            'epoch': epoch,
            'train_loss': sum(train_loss) / len(train_loss) * accumulation_steps,
            'val_loss': _val_loss * accumulation_steps,
            'val_macro_f1': _val_score,
            'learning_rate': optimizer.param_groups[0]['lr'],
            'confusion_matrix': wandb_cm
        }
        log_data.update(class_f1_dict)
        wandb.log(log_data)

        checkpoint = {
            'epoch': epoch,
            'model_state_dict': model.state_dict(),
            'optimizer_state_dict': optimizer.state_dict(),
            'scheduler_state_dict': scheduler.state_dict() if scheduler is not None else None,
            'best_score': best_score
        }
        torch.save(checkpoint, os.path.join(folder_path, f'{experiment_name}-epoch_{epoch}.pth'))
        print(f"Checkpoint at epoch {epoch} saved → {experiment_name}-epoch_{epoch}.pth")

        prev_path = os.path.join(folder_path, f'{experiment_name}-epoch_{epoch-1}.pth')
        if epoch > 1 and os.path.exists(prev_path):
            os.remove(prev_path)
            print(f"Previous checkpoint deleted → {prev_path}")

        if scheduler is not None:
            scheduler.step()

        if best_score < _val_score:
            best_score = _val_score
            best_model = model
            checkpoint = {
            'epoch': epoch,
            'model_state_dict': model.state_dict(),
            'optimizer_state_dict': optimizer.state_dict(),
            'scheduler_state_dict': scheduler.state_dict() if scheduler is not None else None,
            'best_score': best_score
        }
            torch.save(checkpoint, save_path)
            print(f"Best model saved (epoch {epoch}, F1={_val_score:.4f}) → {save_path}")

    return best_model

def validation(model, criterion, val_loader, device, class_names):
    model.eval()
    val_loss = []
    preds, true_labels = [], []

    with torch.no_grad():
        for imgs, labels in tqdm(iter(val_loader)):
            imgs = imgs.float().to(device)
            labels = labels.to(device).long()

            pred = model(imgs)
            loss = criterion(pred, labels)

            preds += pred.argmax(1).detach().cpu().numpy().tolist()
            true_labels += labels.detach().cpu().numpy().tolist()
            val_loss.append(loss.item())

    _val_loss = np.mean(val_loss)
    _val_score = f1_score(true_labels, preds, average='macro')

    # 🔹 class별 F1 (클래스명 포함)
    class_f1 = f1_score(true_labels, preds, average=None)
    class_f1_dict = {f'{class_names[i]}_f1': f for i, f in enumerate(class_f1)}

    # 🔹 confusion matrix
    cm = confusion_matrix(true_labels, preds)
    fig, ax = plt.subplots(figsize=(7, 6))
    sns.heatmap(cm, annot=True, fmt="d", cmap="Blues", ax=ax,
                xticklabels=class_names, yticklabels=class_names)
    ax.set_xlabel("Predicted Labels")
    ax.set_ylabel("True Labels")
    ax.set_title("Confusion Matrix")
    plt.tight_layout()
    
    # 🔹 wandb 이미지로 저장
    wandb_cm = wandb.Image(fig)
    plt.close(fig)

    return _val_loss, _val_score, class_f1_dict, wandb_cm

if __name__ == '__main__':
    trained_path = "./experiments/vit_so150m2_patch16_reg1_gap_384_sbb_e200_in12k_ft_in1k_2/vit_so150m2_patch16_reg1_gap_384_sbb_e200_in12k_ft_in1k_2-best.pth" # 이어서 학습을 진행할 경우, 학습된 모델 경로 설정. 처음부터 학습을 진행시킬 것이라면, 공백으로 설정
    model_name = "vit_so150m2_patch16_reg1_gap_384.sbb_e200_in12k_ft_in1k" # TIMM 모델명 설정
    test_size = 0.3

    if trained_path == "":
        idx = len([x for x in os.listdir('./experiments') if x.startswith(model_name.replace('.','_'))])
        experiment_name = f"{model_name.replace('.','_')}_{idx+1}" # 실험이 저장될 folder 이름
    else:
        experiment_name = os.path.splitext(os.path.basename(trained_path))[0].split('-')[0]
    folder_path = os.path.join("./experiments", experiment_name)
    wandb.init(
        project="rock-classification",
        config=CFG,
<<<<<<< HEAD
        name=f"{experiment_name}_{socket.gethostname()}",
        # resume='must',
        # id="ol7wbe3j",
        entity = "alexseo-inha-university"
=======
        name=experiment_name,
        resume='must',
        id="trajzxes"
>>>>>>> 5eff7c49
    )

    device = torch.device('cuda') if torch.cuda.is_available() else torch.device('cpu')
    seed_everything(CFG['SEED'])

    all_img_list = glob.glob('./train/*/*')
    df = pd.DataFrame(columns=['img_path', 'rock_type'])
    df['img_path'] = all_img_list
    df['rock_type'] = df['img_path'].apply(lambda x : str(x).replace('\\','/').split('/')[2])

    train_data, val_data, _, _ = train_test_split(df, df['rock_type'], test_size=test_size, stratify=df['rock_type'], random_state=CFG['SEED'])

    le = preprocessing.LabelEncoder()
    train_data['rock_type'] = le.fit_transform(train_data['rock_type'])
    val_data['rock_type'] = le.transform(val_data['rock_type'])

    class_names = le.classes_

    label_counts = Counter(train_data['rock_type'])

# le.classes_ 순서에 맞춰 클래스별 count 매핑
    class_counts = {
    class_name: label_counts[i] for i, class_name in enumerate(le.classes_)
}

    train_transform = A.Compose([
    RandomCenterCrop(min_size=75, max_size=200, p=0.5),
    PadSquare(value=(0, 0, 0)),
    A.HorizontalFlip(p=0.5),  # 50% 확률로 좌우 반전
    A.VerticalFlip(p=0.5),    # 50% 확률로 상하 반전
    A.GaussNoise(std_range=(0.1,0.15), p=0.5),
<<<<<<< HEAD
    A.CLAHE(p=0.5),
    # A.RandomBrightnessContrast(p=0.4),
    # A.GaussianBlur(blur_limit=(3, 5), sigma_limit = (0.5, 3), p=0.4),
    A.Normalize(mean=(0.5,0.5,0.5), std=(0.5,0.5,0.5)),
=======
    A.Transpose(p=0.5),
    A.CLAHE(p=0.5),
    A.Resize(CFG['IMG_SIZE'], CFG['IMG_SIZE']),
    A.Normalize(mean=(0.5, 0.5, 0.5), std=(0.5, 0.5, 0.5)),
>>>>>>> 5eff7c49
    ToTensorV2()
])
    test_transform = A.Compose([
        RandomCenterCrop(min_size=75, max_size=200, p=0.4),
        PadSquare(value=(0, 0, 0)),
        A.Resize(CFG['IMG_SIZE'], CFG['IMG_SIZE']),
        A.Normalize(mean=(0.5,0.5,0.5), std=(0.5,0.5,0.5)),
        ToTensorV2()
    ])

    train_dataset = CustomDataset(train_data['img_path'].values, train_data['rock_type'].values, train_transform)
<<<<<<< HEAD
    train_loader = DataLoader(train_dataset, batch_size=CFG['BATCH_SIZE'], shuffle=True, num_workers=4, pin_memory=True, prefetch_factor=2)

    val_dataset = CustomDataset(val_data['img_path'].values, val_data['rock_type'].values, test_transform)
    val_loader = DataLoader(val_dataset, batch_size=CFG['BATCH_SIZE'], shuffle=False, num_workers=4, pin_memory=True, prefetch_factor=2)
=======
    train_loader = DataLoader(train_dataset, batch_size=CFG['BATCH_SIZE'], shuffle=True, num_workers=16, pin_memory=True, prefetch_factor=4)

    val_dataset = CustomDataset(val_data['img_path'].values, val_data['rock_type'].values, test_transform)
    val_loader = DataLoader(val_dataset, batch_size=CFG['BATCH_SIZE'], shuffle=False, num_workers=16, pin_memory=True, prefetch_factor=4)
>>>>>>> 5eff7c49

    model = timm.create_model(model_name, pretrained=True, num_classes=len(class_names))
    optimizer = torch.optim.Adam(params=model.parameters(), lr=CFG["LEARNING_RATE"])

    if CFG['WARM_UP'] > 1:
        # 1. Warmup (Linear 증가)
        warmup_scheduler = LinearLR(optimizer, start_factor=1/3, end_factor=1.0, total_iters=CFG['WARM_UP'])

        # 2. Cosine Annealing
        cosine_scheduler = CosineAnnealingLR(optimizer, T_max=CFG['EPOCHS'] - CFG['WARM_UP'], eta_min=3e-7)

        # 3. Sequential 스케줄러
        scheduler = SequentialLR(optimizer, schedulers=[warmup_scheduler, cosine_scheduler], milestones=[CFG['WARM_UP']])
    else:
        scheduler = CosineAnnealingLR(optimizer, T_max=CFG['EPOCHS'], eta_min=2e-7)

    wandb.config.update({
        "optimizer": optimizer.__class__.__name__,
        "scheduler": scheduler.__class__.__name__,
        "model": model_name
    }, allow_val_change=True)



    ###
    config = {'experiment': {}, 'model':{}, 'train':{}, 'validation':{}, 'split':{}, 'seed': {}}
    config['experiment']['name'] = experiment_name

    config['model']['name'] = model_name
    config['model']['IMG_size'] = CFG['IMG_SIZE']

    config['train']['epoch'] = CFG['EPOCHS']
    config['train']['lr'] = CFG['LEARNING_RATE']
    config['train']['train_transform'] = [str(x) for x in train_transform]
    config['train']['optimizer'] = {}
    config['train']['optimizer']['name'] = optimizer.__class__.__name__
    config['train']['optimizer']['accumulation_steps'] = CFG['ACCUMULATION_STEPS']
    config['train']['scheduler'] = {}
    config['train']['scheduler']['name'] = scheduler.__class__.__name__

    config['validation']['test_transform'] = [str(x) for x in test_transform]

    config['split'] = test_size

    config['seed'] = CFG['SEED']

    config['system'] = {
    'hostname': socket.gethostname(),
    'username': getpass.getuser(),
    'platform': platform.system(),
    'platform-release': platform.release(),
    'architecture': platform.machine(),
    'processor': platform.processor(),
    }

    for k, v in optimizer.state_dict()['param_groups'][0].items():
        if k == 'params': continue
        config['train']['optimizer'][k] = v

    for k, v in scheduler.state_dict().items():
        if k == 'params': continue
        config['train']['scheduler'][k] = v
    system_info = {
    'hostname': socket.gethostname(),
    'ip_address': socket.gethostbyname(socket.gethostname()),
    'user': getpass.getuser(),
    'platform': platform.platform(),
    'processor': platform.processor(),
    'machine': platform.machine(),
    'uuid': hex(uuid.getnode())
}

    config['system'] = system_info
    experiment_dir = f"./experiments/{experiment_name}"
    os.makedirs(experiment_dir, exist_ok=True)
    config_path = os.path.join(experiment_dir, "config.json")
    with open(config_path, 'w') as f:
        json.dump(config, f, indent=4)

    ###


    if trained_path != "":
        checkpoint = torch.load(trained_path, map_location=device)
        model.to(device)
        model.load_state_dict(checkpoint['model_state_dict'])
        optimizer.load_state_dict(checkpoint['optimizer_state_dict'])
        scheduler.load_state_dict(checkpoint['scheduler_state_dict'])
        start_epoch = checkpoint['epoch'] + 1
        best_score = checkpoint['best_score']
        infer_model = train(model, optimizer, train_loader, val_loader, scheduler, device, class_names, best_score=best_score, cur_epoch=start_epoch, experiment_name=experiment_name, folder_path = folder_path, class_counts=class_counts, accumulation_steps=CFG['ACCUMULATION_STEPS'])
    else:
        infer_model = train(model, optimizer, train_loader, val_loader, scheduler, device, class_names, experiment_name=experiment_name, folder_path = folder_path, class_counts=class_counts, accumulation_steps=CFG['ACCUMULATION_STEPS'])

    wandb.finish()
    # for model in timm.list_models(pretrained=True)[1000:]:
    #     print(model)<|MERGE_RESOLUTION|>--- conflicted
+++ resolved
@@ -32,30 +32,18 @@
 from PIL import Image
 import platform
 import socket
-<<<<<<< HEAD
-import getpass
-from torch.amp import autocast, GradScaler
-=======
 import uuid
 import getpass
->>>>>>> 5eff7c49
 
 warnings.filterwarnings(action='ignore')
 
 CFG = {
-<<<<<<< HEAD
     'IMG_SIZE': 224,
     'EPOCHS': 15,
+    'WARM_UP': 0, 
     'LEARNING_RATE': 3e-4,
     'BATCH_SIZE': 32,
-=======
-    'IMG_SIZE': 384,
-    'EPOCHS': 18,
-    'WARM_UP': 3, 
-    'LEARNING_RATE': 3e-6,
-    'BATCH_SIZE': 16,
-    'ACCUMULATION_STEPS': 4,
->>>>>>> 5eff7c49
+    'ACCUMULATION_STEPS': 2,
     'SEED': 41
 }
 
@@ -159,34 +147,7 @@
 
 def train(model, optimizer, train_loader, val_loader, scheduler, device, class_names, best_score=0, cur_epoch=1, experiment_name="base", folder_path = "base", class_counts=None, accumulation_steps=1):
     model.to(device)
-<<<<<<< HEAD
     criterion = weighted_normalized_CrossEntropyLoss(return_weights=False).to(device)
-=======
-
-    label_smoothing = 0.1
-    factor = 1
-    criterion = weighted_normalized_CrossEntropyLoss(class_counts=class_counts, return_weights=False, label_smoothing=label_smoothing, factor=factor).to(device)
-
-    config_path = os.path.join(folder_path, "config.json")
-
-    # 1. config 파일 불러오기
-    with open(config_path, 'r') as f:
-        config = json.load(f)
-
-    # 2. loss 이름 및 class weight 추가
-    weights = weighted_normalized_CrossEntropyLoss(class_counts, return_weights=True).to(device)
-    config['train']['loss'] = {
-        'name': weighted_normalized_CrossEntropyLoss.__name__,
-        'label_smoothing': label_smoothing,
-        'factor': factor,
-        'class_weights': {k: round(v, 6) for k, v in zip(class_counts.keys(), weights.tolist())}
-    }
-
-    # 3. 수정된 config 다시 저장
-    with open(config_path, 'w') as f:
-        json.dump(config, f, indent=4)
-
->>>>>>> 5eff7c49
     
     best_model = None
     save_path = os.path.join(folder_path, f"{experiment_name}-best.pth")
@@ -311,16 +272,10 @@
     wandb.init(
         project="rock-classification",
         config=CFG,
-<<<<<<< HEAD
         name=f"{experiment_name}_{socket.gethostname()}",
         # resume='must',
         # id="ol7wbe3j",
         entity = "alexseo-inha-university"
-=======
-        name=experiment_name,
-        resume='must',
-        id="trajzxes"
->>>>>>> 5eff7c49
     )
 
     device = torch.device('cuda') if torch.cuda.is_available() else torch.device('cpu')
@@ -352,17 +307,10 @@
     A.HorizontalFlip(p=0.5),  # 50% 확률로 좌우 반전
     A.VerticalFlip(p=0.5),    # 50% 확률로 상하 반전
     A.GaussNoise(std_range=(0.1,0.15), p=0.5),
-<<<<<<< HEAD
-    A.CLAHE(p=0.5),
-    # A.RandomBrightnessContrast(p=0.4),
-    # A.GaussianBlur(blur_limit=(3, 5), sigma_limit = (0.5, 3), p=0.4),
-    A.Normalize(mean=(0.5,0.5,0.5), std=(0.5,0.5,0.5)),
-=======
     A.Transpose(p=0.5),
     A.CLAHE(p=0.5),
     A.Resize(CFG['IMG_SIZE'], CFG['IMG_SIZE']),
     A.Normalize(mean=(0.5, 0.5, 0.5), std=(0.5, 0.5, 0.5)),
->>>>>>> 5eff7c49
     ToTensorV2()
 ])
     test_transform = A.Compose([
@@ -374,17 +322,10 @@
     ])
 
     train_dataset = CustomDataset(train_data['img_path'].values, train_data['rock_type'].values, train_transform)
-<<<<<<< HEAD
     train_loader = DataLoader(train_dataset, batch_size=CFG['BATCH_SIZE'], shuffle=True, num_workers=4, pin_memory=True, prefetch_factor=2)
 
     val_dataset = CustomDataset(val_data['img_path'].values, val_data['rock_type'].values, test_transform)
     val_loader = DataLoader(val_dataset, batch_size=CFG['BATCH_SIZE'], shuffle=False, num_workers=4, pin_memory=True, prefetch_factor=2)
-=======
-    train_loader = DataLoader(train_dataset, batch_size=CFG['BATCH_SIZE'], shuffle=True, num_workers=16, pin_memory=True, prefetch_factor=4)
-
-    val_dataset = CustomDataset(val_data['img_path'].values, val_data['rock_type'].values, test_transform)
-    val_loader = DataLoader(val_dataset, batch_size=CFG['BATCH_SIZE'], shuffle=False, num_workers=16, pin_memory=True, prefetch_factor=4)
->>>>>>> 5eff7c49
 
     model = timm.create_model(model_name, pretrained=True, num_classes=len(class_names))
     optimizer = torch.optim.Adam(params=model.parameters(), lr=CFG["LEARNING_RATE"])
